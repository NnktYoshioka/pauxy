#!/usr/bin/env python
'''Run a reblocking analysis on pauxy QMC output files.'''

import glob
import h5py
import json
import numpy
import pandas as pd
import warnings
with warnings.catch_warnings():
    warnings.simplefilter("ignore")
    import pyblock
import scipy.stats
from pauxy.analysis.extraction import (
        extract_mixed_estimates,
        extract_data,
        get_metadata, set_info,
        extract_rdm
        )
from pauxy.utils.misc import get_from_dict
from pauxy.utils.linalg import get_ortho_ao_mod


def average_single(frame, delete=True, multi_sym=False):
    if multi_sym:
        short = frame.groupby('Iteration')
    else:
        short = frame
    means = short.mean()
    err = short.aggregate(lambda x: scipy.stats.sem(x, ddof=1))
    averaged = means.merge(err, left_index=True, right_index=True,
                           suffixes=('', '_error'))
    columns = [c for c in averaged.columns.values if '_error' not in c]
    columns = [[c, c+'_error'] for c in columns]
    columns = [item for sublist in columns for item in sublist]
    averaged.reset_index(inplace=True)
    delcol = ['Weight', 'Weight_error']
    for d in delcol:
        if delete:
            columns.remove(d)
    return averaged[columns]


def average_ratio(numerator, denominator):
    re_num = numerator.real
    re_den = denominator.real
    im_num = numerator.imag
    im_den = denominator.imag
    # When doing FP we need to compute E = \bar{ENumer} / \bar{EDenom}
    # Only compute real part of the energy
    num_av = (re_num.mean()*re_den.mean()+im_num.mean()*im_den.mean())
    den_av = (re_den.mean()**2 + im_den.mean()**2)
    mean = num_av / den_av
    # Doing error analysis properly is complicated. This is not correct.
    re_nume = scipy.stats.sem(re_num)
    re_dene = scipy.stats.sem(re_den)
    # Ignoring the fact that the mean includes complex components.
    cov = numpy.cov(re_num, re_den)[0,1]
    nsmpl = len(re_num)
    error = abs(mean) * ((re_nume/re_num.mean())**2 +
                         (re_dene/re_den.mean())**2 -
                         2*cov/(nsmpl*re_num.mean()*re_den.mean()))**0.5

    return (mean, error)


def average_fp(frame):
    iteration = numpy.real(frame['Iteration'].values)
    frame = frame.drop('Iteration', axis=1)
    real_df = frame.apply(lambda x: x.real)
    imag_df = frame.apply(lambda x: x.imag)
    real_df['Iteration'] = iteration
    imag_df['Iteration'] = iteration
    real = average_single(real_df, multi_sym=True)
    imag = average_single(imag_df, multi_sym=True)
    results = pd.DataFrame()
    re_num = real.ENumer.values
    re_den = real.EDenom.values
    im_num = imag.ENumer.values
    im_den = imag.EDenom.values
    results['Iteration'] = sorted(real_df.groupby('Iteration').groups.keys())
    # When doing FP we need to compute E = \bar{ENumer} / \bar{EDenom}
    # Only compute real part of the energy
    results['E'] = (re_num*re_den+im_num*im_den) / (re_den**2 + im_den**2)
    # Doing error analysis properly is complicated. This is not correct.
    re_nume = real.ENumer_error.values
    re_dene = real.EDenom_error.values
    # Ignoring the fact that the mean includes complex components.
    cov_nd = real_df.groupby('Iteration').apply(lambda x: x['ENumer'].cov(x['EDenom'])).values
    nsamp = len(re_nume)
    results['E_error'] = numpy.abs(results.E) * ((re_nume/re_num)**2 +
                                                 (re_dene/re_den)**2 -
                                                 2*cov_nd/(nsamp*re_num*re_den))**0.5
    return results


def reblock_mixed(groupby, columns, verbose=False):
    analysed = []
    for group, frame in groupby:
        drop = ['index', 'Time', 'EDenom', 'ENumer', 'Weight', 'Overlap',
                'WeightFactor', 'EHybrid']
        if not verbose:
            drop += ['E1Body', 'E2Body']
        short = frame.reset_index()
        try:
            short = short.drop(columns+drop, axis=1)
        except KeyError:
            short = short.drop(columns+['index'], axis=1)
        (data_len, blocked_data, covariance) = pyblock.pd_utils.reblock(short)
        reblocked = pd.DataFrame({'ETotal': [0.0]})
        for c in short.columns:
            try:
                rb = pyblock.pd_utils.reblock_summary(blocked_data.loc[:,c])
                reblocked[c] = rb['mean'].values[0]
                reblocked[c+'_error'] = rb['standard error'].values
                reblocked[c+'_error_error'] = rb['standard error error'].values
                ix = list(blocked_data[c]['optimal block']).index('<---    ')
                reblocked[c+'_nsamp'] = data_len.values[ix]
            except KeyError:
                if verbose:
                    print("Reblocking of {:4} failed. Insufficient "
                          "statistics.".format(c))
        for i, v in enumerate(group):
            reblocked[columns[i]] = v
        analysed.append(reblocked)

<<<<<<< HEAD
    return pd.concat(analysed)
=======

    return pd.concat(analysed, sort=True)
>>>>>>> 0be3d124


def reblock_free_projection(frame):
    short = frame.drop(['Time', 'Weight', 'ETotal'], axis=1)
    analysed = []
    (data_len, blocked_data, covariance) = pyblock.pd_utils.reblock(short)
    reblocked = pd.DataFrame()
    denom = blocked_data.loc[:,'EDenom']
    for c in short.columns:
        if c != 'EDenom':
            nume = blocked_data.loc[:,c]
            cov = covariance.xs('EDenom', level=1)[c]
            ratio = pyblock.error.ratio(nume, denom, cov, data_len)
            rb = pyblock.pd_utils.reblock_summary(ratio)
            try:
                if c == 'ENumer':
                    c = 'ETotal'
                reblocked[c] = rb['mean'].values
                reblocked[c+'_error'] = rb['standard error'].values
            except KeyError:
                print("Reblocking of {:4} failed. Insufficient "
                      "statistics.".format(c))
    analysed.append(reblocked)

    if len(analysed) == 0:
        return None
    else:
        return pd.concat(analysed)


def reblock_local_energy(filename, skip=0):
    data = extract_mixed_estimates(filename)
    results = reblock_mixed(data.apply(numpy.real)[skip:])
    if results is None:
        return None
    else:
        try:
            energy = results['ETotal'].values[0]
            error = results['ETotal_error'].values[0]
            return (energy, error)
        except KeyError:
            return None


def average_rdm(files, skip=1, est_type='back_propagated', rdm_type='one_rdm', ix=None):

    rdm_series = extract_rdm(files, est_type=est_type, rdm_type=rdm_type, ix=ix)
    rdm_av = rdm_series[skip:].mean(axis=0)
    rdm_err = rdm_series[skip:].std(axis=0, ddof=1) / len(rdm_series)**0.5
    return rdm_av, rdm_err


def average_correlation(gf):
    ni = numpy.diagonal(gf, axis1=2, axis2=3)
    mg = gf.mean(axis=0)
    hole = 1.0 - numpy.sum(ni, axis=1)
    hole_err = hole.std(axis=0, ddof=1) / len(hole)**0.5
    spin = 0.5*(ni[:,0,:]-ni[:,1,:])
    spin_err = spin.std(axis=0, ddof=1) / len(hole)**0.5
    return (hole.mean(axis=0), hole_err, spin.mean(axis=0), spin_err, gf)


def average_tau(frames):

    data_len = frames.size()
    means = frames.mean()
    err = numpy.sqrt(frames.var())
    covs = frames.cov().loc[:,'ENumer'].loc[:, 'EDenom']
    energy = means['ENumer'] / means['EDenom']
    sqrtn = numpy.sqrt(data_len)
    energy_err = ((err['ENumer']/means['ENumer'])**2.0 +
                  (err['EDenom']/means['EDenom'])**2.0 -
                  2*covs/(means['ENumer']*means['EDenom']))**0.5

    energy_err = abs(energy/sqrtn) * energy_err
    eproj = means['ETotal']
    eproj_err = err['ETotal']/numpy.sqrt(data_len)
    weight = means['Weight']
    weight_error = err['Weight']
    numerator = means['ENumer']
    numerator_error = err['ENumer']
    results = pd.DataFrame({'ETotal': energy, 'ETotal_error': energy_err,
                            'Eproj': eproj,
                            'Eproj_error': eproj_err,
                            'weight': weight,
                            'weight_error': weight_error,
                            'numerator': numerator,
                            'numerator_error': numerator_error}).reset_index()

    return results


def analyse_back_propagation(frames):
    frames[['E', 'E1b', 'E2b']] = frames[['E','E1b','E2b']]
    frames = frames.apply(numpy.real)
    frames = frames.groupby(['nbp','dt'])
    data_len = frames.size()
    means = frames.mean().reset_index()
    # calculate standard error of the mean for grouped objects. ddof does
    # default to 1 for scipy but it's different elsewhere, so let's be careful.
    errs = frames.aggregate(lambda x: scipy.stats.sem(x, ddof=1)).reset_index()
    full = pd.merge(means, errs, on=['nbp','dt'], suffixes=('','_error'))
    columns = full.columns.values[2:]
    columns = numpy.insert(columns, 0, 'nbp')
    columns = numpy.insert(columns, 1, 'dt')
    return full[columns]


def analyse_itcf(itcf):
    means = itcf.mean(axis=(0,1), dtype=numpy.float64)
    n = itcf.shape[0]*itcf.shape[1]
    errs = (
        itcf.std(axis=(0,1), ddof=1, dtype=numpy.float64) / numpy.sqrt(n)
    )
    return (means, errs)


def analyse_simple(files, start_time):
    data = pauxy.analysis.extraction.extract_hdf5_data_sets(files)
    norm_data = []
    for (g, f) in zip(data, files):
        (m, norm, bp, itcf, itcfk, mixed_rdm, bp_rdm) = g
        dt = m.get('qmc').get('dt')
        free_projection = m.get('propagators').get('free_projection')
        step = m.get('qmc').get('nmeasure')
        read_rs = m.get('psi').get('read_file') is not None
        nzero = numpy.nonzero(norm['Weight'].values)[0][-1]
        start = int(start_time/(step*dt)) + 1
        if read_rs:
            start = 0
        if free_projection:
            reblocked = average_fp(norm[start:nzero])
        else:
            reblocked = reblock_mixed(norm[start:nzero].apply(numpy.real))
            columns = pauxy.analysis.extraction.set_info(reblocked, m)
        norm_data.append(reblocked)
    return pd.concat(norm_data)


def analyse_back_prop(files, start_time):
    full = []
    for f in files:
        md = get_metadata(f)
        step = get_from_dict(md, ['qmc', 'nmeasure'])
        dt = get_from_dict(md, ['qmc', 'dt'])
        tbp = get_from_dict(md, ['estimators', 'estimators', 'back_prop', 'tau_bp'])
        start = min(1, int(start_time/tbp) + 1)
        data = extract_data(f, 'back_propagated', 'energies')[start:]
        av = data.mean().to_frame().T
        err = (data.std() / len(data)**0.5).to_frame().T
        res = pd.merge(av,err,left_index=True,right_index=True,suffixes=('','_error'))
        columns = set_info(res, md)
        full.append(res)
    return pd.concat(full).sort_values('tau_bp')

def analyse_estimates(files, start_time, multi_sim=False, verbose=False):
    mds = []
    basic = []
    for f in files:
        md = get_metadata(f)
        read_rs = get_from_dict(md, ['psi', 'read_rs'])
        step = get_from_dict(md, ['qmc', 'nsteps'])
        dt = get_from_dict(md, ['qmc', 'dt'])
        start = int(start_time/(step*dt)) + 1
        if read_rs:
            start = 0
        data = extract_mixed_estimates(f, start)
        columns = set_info(data, md)
        basic.append(data.drop('Iteration', axis=1))
        mds.append(md)
    new_columns = []
    for c in columns:
        if (c != "E_T"):
            new_columns += [c]
    columns = new_columns
    if (len(files) > 1):
        print("multi simulations detected")
        print("grouping based on everything other than E_T")
        print("columns = {}".format(columns))
    basic = pd.concat(basic).groupby(columns)
<<<<<<< HEAD
    basic_av = reblock_mixed(basic, columns)

=======
    basic_av = reblock_mixed(basic, columns, verbose=verbose)
>>>>>>> 0be3d124
    base = files[0].split('/')[-1]
    outfile = 'analysed_' + base
    fmt = lambda x: "{:13.8f}".format(x)
    print(basic_av.to_string(index=False, float_format=fmt))
    with h5py.File(outfile, 'w') as fh5:
        fh5['metadata'] = numpy.array(mds).astype('S')
        try:
            fh5['basic/estimates'] = basic_av.drop('integrals',axis=1).values.astype(float)
        except KeyError:
<<<<<<< HEAD
            print("integrals does not exist under the problem class")
            fh5['basic/estimates'] = basic_av.values.astype(float)
=======
            pass
>>>>>>> 0be3d124
        fh5['basic/headers'] = numpy.array(basic_av.columns.values).astype('S')

def analyse_ekt_ipea(filename, ix=None, cutoff=1e-14, screen_factor=1):
    rdm, rdm_err = average_rdm(filename, rdm_type='one_rdm', ix=ix)
    fock_1h_av, fock_1h_err = average_rdm(filename, rdm_type='fock_1h', ix=ix)
    fock_1p_av, fock_1p_err = average_rdm(filename, rdm_type='fock_1p', ix=ix)
    rdm[numpy.abs(rdm) < screen_factor*rdm_err] = 0.0
    fock_1h_av[numpy.abs(fock_1h_av) < screen_factor*fock_1h_err] = 0.0
    fock_1p_av[numpy.abs(fock_1p_av) < screen_factor*fock_1p_err] = 0.0
    # Spin average
    rdm = rdm[0] + rdm[1]
    rdm = 0.5 * numpy.real(rdm + rdm.conj().T)
    rdm1_reg, X = get_ortho_ao_mod(rdm, LINDEP_CUTOFF=cutoff)
    # 1-hole / IP
    fockT = numpy.dot(X.conj().T, numpy.dot(fock_1h_av, X))
    eip, eip_vec = numpy.linalg.eigh(fockT)
    norb = rdm.shape[-1]
    I = numpy.eye(norb)
    gamma = 2.0 * I - rdm.T
    gamma_reg, X = get_ortho_ao_mod(gamma, LINDEP_CUTOFF=cutoff)
    fockT = numpy.dot(X.conj().T, numpy.dot(fock_1p_av, X))
    eea, eea_vec = numpy.linalg.eigh(fockT)
    return (eip, eip_vec) , (eea, eea_vec)<|MERGE_RESOLUTION|>--- conflicted
+++ resolved
@@ -124,12 +124,7 @@
             reblocked[columns[i]] = v
         analysed.append(reblocked)
 
-<<<<<<< HEAD
-    return pd.concat(analysed)
-=======
-
     return pd.concat(analysed, sort=True)
->>>>>>> 0be3d124
 
 
 def reblock_free_projection(frame):
@@ -310,12 +305,7 @@
         print("grouping based on everything other than E_T")
         print("columns = {}".format(columns))
     basic = pd.concat(basic).groupby(columns)
-<<<<<<< HEAD
-    basic_av = reblock_mixed(basic, columns)
-
-=======
     basic_av = reblock_mixed(basic, columns, verbose=verbose)
->>>>>>> 0be3d124
     base = files[0].split('/')[-1]
     outfile = 'analysed_' + base
     fmt = lambda x: "{:13.8f}".format(x)
@@ -325,12 +315,8 @@
         try:
             fh5['basic/estimates'] = basic_av.drop('integrals',axis=1).values.astype(float)
         except KeyError:
-<<<<<<< HEAD
             print("integrals does not exist under the problem class")
             fh5['basic/estimates'] = basic_av.values.astype(float)
-=======
-            pass
->>>>>>> 0be3d124
         fh5['basic/headers'] = numpy.array(basic_av.columns.values).astype('S')
 
 def analyse_ekt_ipea(filename, ix=None, cutoff=1e-14, screen_factor=1):
